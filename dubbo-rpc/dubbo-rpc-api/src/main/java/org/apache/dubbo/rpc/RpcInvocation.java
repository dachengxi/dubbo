--- conflicted
+++ resolved
@@ -100,10 +100,7 @@
     public RpcInvocation(Method method, Object[] arguments, Map<String, Object> attachment, Map<Object, Object> attributes) {
         this(method.getName(), method.getParameterTypes(), arguments, attachment, null);
         this.returnType = method.getReturnType();
-<<<<<<< HEAD
-=======
         this.attributes = attributes == null ? new HashMap<>() : attributes;
->>>>>>> 182ee303
     }
 
     public RpcInvocation(String methodName, Class<?>[] parameterTypes, Object[] arguments) {
@@ -180,24 +177,16 @@
         this.attachments = attachments == null ? new HashMap<String, Object>() : attachments;
     }
 
-<<<<<<< HEAD
-    @Override
-    public void setAttachment(String key, String value) {
-=======
+    @Override
     public void setAttachment(String key, Object value) {
->>>>>>> 182ee303
         if (attachments == null) {
             attachments = new HashMap<String, Object>();
         }
         attachments.put(key, value);
     }
 
-<<<<<<< HEAD
-    @Override
-    public void setAttachmentIfAbsent(String key, String value) {
-=======
+    @Override
     public void setAttachmentIfAbsent(String key, Object value) {
->>>>>>> 182ee303
         if (attachments == null) {
             attachments = new HashMap<String, Object>();
         }
