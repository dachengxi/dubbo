/*
 * Licensed to the Apache Software Foundation (ASF) under one or more
 * contributor license agreements.  See the NOTICE file distributed with
 * this work for additional information regarding copyright ownership.
 * The ASF licenses this file to You under the Apache License, Version 2.0
 * (the "License"); you may not use this file except in compliance with
 * the License.  You may obtain a copy of the License at
 *
 *     http://www.apache.org/licenses/LICENSE-2.0
 *
 * Unless required by applicable law or agreed to in writing, software
 * distributed under the License is distributed on an "AS IS" BASIS,
 * WITHOUT WARRANTIES OR CONDITIONS OF ANY KIND, either express or implied.
 * See the License for the specific language governing permissions and
 * limitations under the License.
 */
package org.apache.dubbo.rpc.cluster.router;

import org.apache.dubbo.common.URL;
import org.apache.dubbo.configcenter.DynamicConfiguration;
import org.apache.dubbo.rpc.cluster.Router;

public abstract class AbstractRouter implements Router {
    protected int priority;
    protected boolean force = false;
    protected URL url;

    protected DynamicConfiguration configuration;

    public AbstractRouter(DynamicConfiguration configuration, URL url) {
        this.configuration = configuration;
        this.url = url;
    }

    public AbstractRouter() {
    }

    @Override
    public URL getUrl() {
        return url;
    }

    public void setUrl(URL url) {
        this.url = url;
    }

    public void setConfiguration(DynamicConfiguration configuration) {
        this.configuration = configuration;
    }

    @Override
    public boolean isRuntime() {
        return true;
    }

    @Override
    public boolean isForce() {
        return force;
    }

    public void setForce(boolean force) {
        this.force = force;
    }

<<<<<<< HEAD
    @Override
    public int compareTo(Router o) {
        return (this.getPriority() >= o.getPriority()) ? 1 : -1;
    }

    @Override
=======
>>>>>>> 08d92d10
    public int getPriority() {
        return priority;
    }

    public void setPriority(int priority) {
        this.priority = priority;
    }

}<|MERGE_RESOLUTION|>--- conflicted
+++ resolved
@@ -62,15 +62,6 @@
         this.force = force;
     }
 
-<<<<<<< HEAD
-    @Override
-    public int compareTo(Router o) {
-        return (this.getPriority() >= o.getPriority()) ? 1 : -1;
-    }
-
-    @Override
-=======
->>>>>>> 08d92d10
     public int getPriority() {
         return priority;
     }
